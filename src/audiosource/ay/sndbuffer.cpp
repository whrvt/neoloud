#include <stdlib.h>
#include "sndbuffer.h"
#include "sndrender.h"

<<<<<<< HEAD
#include "memory.h"
=======
#include <stdlib.h>
#include <memory.h>
>>>>>>> fa2446d4

SNDBUFFER::SNDBUFFER(unsigned aSize) {
        read_position = 0;
        samples_ready = 0;
        // size must be power of 2 for faster calc cyclic position: pos = (pos+1) & (size-1)
        if (aSize & (aSize-1)) {
                unsigned i = 1;
                while (i < aSize) i *= 2;                
                aSize = i;
        }
        SNDBUFFER::size = aSize;
        buffer = (SNDSAMPLE*)malloc(aSize * sizeof(SNDSAMPLE));
        reset();
}

SNDBUFFER::~SNDBUFFER()
{
        free(buffer);
}

void SNDBUFFER::reset()
{
        read_position = 0;
        memset(buffer, 0, size * sizeof(SNDSAMPLE));
}

void SNDBUFFER::get_buffers(bufptr_t& pos1, unsigned& size1, bufptr_t& pos2, unsigned& size2, unsigned count)
{
        pos1 = read_position;
        pos2 = 0;
        size1 = size - read_position;
        if (count < size1) {
                size1 = count;
                size2 = 0;
        } else {
                size2 = count-size1;
        }
}

void SNDBUFFER::samples_read(unsigned count)
{
        unsigned size1, size2, pos1, pos2;
        get_buffers(pos1, size1, pos2, size2, count);
        memset(buffer + pos1, 0, size1 * sizeof(SNDSAMPLE));
        if (size2) {
                memset(buffer + pos2, 0, size2 * sizeof(SNDSAMPLE));
        }
        read_position = (read_position + count) & (size-1);
}

void SNDBUFFER::count_start()
{
        samples_ready = size;
}

unsigned SNDBUFFER::count_single(const SNDRENDER& render)
{
        return (render.dstpos - read_position) & (size-1);
}

void SNDBUFFER::count(const SNDRENDER& render)
{
        unsigned samples = count_single(render);
        if (samples < samples_ready) samples_ready = samples;
}

unsigned SNDBUFFER::count_end()
{
        return samples_ready;
}<|MERGE_RESOLUTION|>--- conflicted
+++ resolved
@@ -2,12 +2,7 @@
 #include "sndbuffer.h"
 #include "sndrender.h"
 
-<<<<<<< HEAD
-#include "memory.h"
-=======
-#include <stdlib.h>
 #include <memory.h>
->>>>>>> fa2446d4
 
 SNDBUFFER::SNDBUFFER(unsigned aSize) {
         read_position = 0;
