#include <stdlib.h>
#include "sndbuffer.h"
#include "sndrender.h"
<<<<<<< HEAD
#include "memory.h"
=======

#include <memory.h>
>>>>>>> 8c62c423

SNDBUFFER::SNDBUFFER(unsigned aSize) {
        read_position = 0;
        samples_ready = 0;
        // size must be power of 2 for faster calc cyclic position: pos = (pos+1) & (size-1)
        if (aSize & (aSize-1)) {
                unsigned i = 1;
                while (i < aSize) i *= 2;                
                aSize = i;
        }
        SNDBUFFER::size = aSize;
        buffer = (SNDSAMPLE*)malloc(aSize * sizeof(SNDSAMPLE));
        reset();
}

SNDBUFFER::~SNDBUFFER()
{
        free(buffer);
}

void SNDBUFFER::reset()
{
        read_position = 0;
        memset(buffer, 0, size * sizeof(SNDSAMPLE));
}

void SNDBUFFER::get_buffers(bufptr_t& pos1, unsigned& size1, bufptr_t& pos2, unsigned& size2, unsigned count)
{
        pos1 = read_position;
        pos2 = 0;
        size1 = size - read_position;
        if (count < size1) {
                size1 = count;
                size2 = 0;
        } else {
                size2 = count-size1;
        }
}

void SNDBUFFER::samples_read(unsigned count)
{
        unsigned size1, size2, pos1, pos2;
        get_buffers(pos1, size1, pos2, size2, count);
        memset(buffer + pos1, 0, size1 * sizeof(SNDSAMPLE));
        if (size2) {
                memset(buffer + pos2, 0, size2 * sizeof(SNDSAMPLE));
        }
        read_position = (read_position + count) & (size-1);
}

void SNDBUFFER::count_start()
{
        samples_ready = size;
}

unsigned SNDBUFFER::count_single(const SNDRENDER& render)
{
        return (render.dstpos - read_position) & (size-1);
}

void SNDBUFFER::count(const SNDRENDER& render)
{
        unsigned samples = count_single(render);
        if (samples < samples_ready) samples_ready = samples;
}

unsigned SNDBUFFER::count_end()
{
        return samples_ready;
}<|MERGE_RESOLUTION|>--- conflicted
+++ resolved
@@ -1,12 +1,7 @@
 #include <stdlib.h>
 #include "sndbuffer.h"
 #include "sndrender.h"
-<<<<<<< HEAD
-#include "memory.h"
-=======
-
 #include <memory.h>
->>>>>>> 8c62c423
 
 SNDBUFFER::SNDBUFFER(unsigned aSize) {
         read_position = 0;
